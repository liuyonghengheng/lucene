--- conflicted
+++ resolved
@@ -497,11 +497,7 @@
       CodecUtil.writeFooter(out);
     }
 
-<<<<<<< HEAD
-    new OfflineSorter(dir, "foo", OfflineSorter.DEFAULT_COMPARATOR, BufferSize.megabytes(4), OfflineSorter.MAX_TEMPFILES, Integer.BYTES) {
-=======
     new OfflineSorter(dir, "foo", OfflineSorter.DEFAULT_COMPARATOR, BufferSize.megabytes(4), OfflineSorter.MAX_TEMPFILES, Integer.BYTES, null, 0) {
->>>>>>> ea79c668
       @Override
       protected ByteSequencesReader getReader(ChecksumIndexInput in, String name) throws IOException {
         ByteSequencesReader other = super.getReader(in, name);
