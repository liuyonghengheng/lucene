package org.apache.lucene.index;

/**
 * Licensed under the Apache License, Version 2.0 (the "License");
 * you may not use this file except in compliance with the License.
 * You may obtain a copy of the License at
 *
 *     http://www.apache.org/licenses/LICENSE-2.0
 *
 * Unless required by applicable law or agreed to in writing, software
 * distributed under the License is distributed on an "AS IS" BASIS,
 * WITHOUT WARRANTIES OR CONDITIONS OF ANY KIND, either express or implied.
 * See the License for the specific language governing permissions and
 * limitations under the License.
 */

import java.io.IOException;
import java.util.ArrayList;
import java.util.Arrays;
import java.util.Collections;
import java.util.Comparator;
import java.util.HashMap;
import java.util.Iterator;
import java.util.List;
import java.util.Map;
import java.util.Random;
import org.apache.lucene.util.*;

import junit.framework.Assert;

import org.apache.lucene.analysis.MockAnalyzer;
import org.apache.lucene.document.Document;
import org.apache.lucene.document.Field;
import org.apache.lucene.document.Fieldable;
import org.apache.lucene.index.IndexWriterConfig.OpenMode;
import org.apache.lucene.search.TermQuery;
import org.apache.lucene.store.Directory;

public class TestStressIndexing2 extends LuceneTestCase {
  static int maxFields=4;
  static int bigFieldSize=10;
  static boolean sameFieldOrder=false;
  static int mergeFactor=3;
  static int maxBufferedDocs=3;
  static int seed=0;

  public class MockIndexWriter extends IndexWriter {

    public MockIndexWriter(Directory dir, IndexWriterConfig conf) throws IOException {
      super(dir, conf);
    }

    @Override
    boolean testPoint(String name) {
      //      if (name.equals("startCommit")) {
      if (random.nextInt(4) == 2)
        Thread.yield();
      return true;
    }
  }
  
  public void testRandomIWReader() throws Throwable {
    Directory dir = newDirectory();
    
    // TODO: verify equals using IW.getReader
    DocsAndWriter dw = indexRandomIWReader(5, 3, 100, dir);
    IndexReader reader = dw.writer.getReader();
    dw.writer.commit();
    verifyEquals(random, reader, dir, "id");
    reader.close();
    dw.writer.close();
    dir.close();
  }
  
  public void testRandom() throws Throwable {
    Directory dir1 = newDirectory();
    Directory dir2 = newDirectory();
    // mergeFactor=2; maxBufferedDocs=2; Map docs = indexRandom(1, 3, 2, dir1);
    int maxThreadStates = 1+random.nextInt(10);
    boolean doReaderPooling = random.nextBoolean();
    Map<String,Document> docs = indexRandom(5, 3, 100, dir1, maxThreadStates, doReaderPooling);
    indexSerial(random, docs, dir2);

    // verifying verify
    // verifyEquals(dir1, dir1, "id");
    // verifyEquals(dir2, dir2, "id");

    verifyEquals(dir1, dir2, "id");
    dir1.close();
    dir2.close();
  }

  public void testMultiConfig() throws Throwable {
    // test lots of smaller different params together

    int num = 3 * RANDOM_MULTIPLIER;
    for (int i = 0; i < num; i++) { // increase iterations for better testing
      if (VERBOSE) {
        System.out.println("\n\nTEST: top iter=" + i);
      }
      sameFieldOrder=random.nextBoolean();
      mergeFactor=random.nextInt(3)+2;
      maxBufferedDocs=random.nextInt(3)+2;
      int maxThreadStates = 1+random.nextInt(10);
      boolean doReaderPooling = random.nextBoolean();
      seed++;

      int nThreads=random.nextInt(5)+1;
      int iter=random.nextInt(5)+1;
      int range=random.nextInt(20)+1;
      Directory dir1 = newDirectory();
      Directory dir2 = newDirectory();
      if (VERBOSE) {
        System.out.println("  nThreads=" + nThreads + " iter=" + iter + " range=" + range + " doPooling=" + doReaderPooling + " maxThreadStates=" + maxThreadStates + " sameFieldOrder=" + sameFieldOrder + " mergeFactor=" + mergeFactor);
      }
      Map<String,Document> docs = indexRandom(nThreads, iter, range, dir1, maxThreadStates, doReaderPooling);
      if (VERBOSE) {
        System.out.println("TEST: index serial");
      }
      indexSerial(random, docs, dir2);
      if (VERBOSE) {
        System.out.println("TEST: verify");
      }
      verifyEquals(dir1, dir2, "id");
      dir1.close();
      dir2.close();
    }
  }


  static Term idTerm = new Term("id","");
  IndexingThread[] threads;
  static Comparator<Fieldable> fieldNameComparator = new Comparator<Fieldable>() {
        public int compare(Fieldable o1, Fieldable o2) {
          return o1.name().compareTo(o2.name());
        }
  };

  // This test avoids using any extra synchronization in the multiple
  // indexing threads to test that IndexWriter does correctly synchronize
  // everything.
  
  public static class DocsAndWriter {
    Map<String,Document> docs;
    IndexWriter writer;
  }
  
  public DocsAndWriter indexRandomIWReader(int nThreads, int iterations, int range, Directory dir) throws IOException, InterruptedException {
    Map<String,Document> docs = new HashMap<String,Document>();
    IndexWriter w = new MockIndexWriter(dir, newIndexWriterConfig(
        TEST_VERSION_CURRENT, new MockAnalyzer(random)).setOpenMode(OpenMode.CREATE).setRAMBufferSizeMB(
                                                                                                  0.1).setMaxBufferedDocs(maxBufferedDocs).setMergePolicy(newLogMergePolicy()));
    w.setInfoStream(VERBOSE ? System.out : null);
    w.commit();
    LogMergePolicy lmp = (LogMergePolicy) w.getConfig().getMergePolicy();
    lmp.setUseCompoundFile(false);
    lmp.setMergeFactor(mergeFactor);
    /***
        w.setMaxMergeDocs(Integer.MAX_VALUE);
        w.setMaxFieldLength(10000);
        w.setRAMBufferSizeMB(1);
        w.setMergeFactor(10);
    ***/

    threads = new IndexingThread[nThreads];
    for (int i=0; i<threads.length; i++) {
      IndexingThread th = new IndexingThread();
      th.w = w;
      th.base = 1000000*i;
      th.range = range;
      th.iterations = iterations;
      threads[i] = th;
    }

    for (int i=0; i<threads.length; i++) {
      threads[i].start();
    }
    for (int i=0; i<threads.length; i++) {
      threads[i].join();
    }

    // w.optimize();
    //w.close();    

    for (int i=0; i<threads.length; i++) {
      IndexingThread th = threads[i];
      synchronized(th) {
        docs.putAll(th.docs);
      }
    }

    _TestUtil.checkIndex(dir);
    DocsAndWriter dw = new DocsAndWriter();
    dw.docs = docs;
    dw.writer = w;
    return dw;
  }
  
  public Map<String,Document> indexRandom(int nThreads, int iterations, int range, Directory dir, int maxThreadStates,
                                          boolean doReaderPooling) throws IOException, InterruptedException {
    Map<String,Document> docs = new HashMap<String,Document>();
    IndexWriter w = new MockIndexWriter(dir, newIndexWriterConfig(
<<<<<<< HEAD
        TEST_VERSION_CURRENT, new MockAnalyzer()).setOpenMode(OpenMode.CREATE)
             .setRAMBufferSizeMB(0.1).setMaxBufferedDocs(maxBufferedDocs).setIndexerThreadPool(new ThreadAffinityDocumentsWriterThreadPool(maxThreadStates))
=======
        TEST_VERSION_CURRENT, new MockAnalyzer(random)).setOpenMode(OpenMode.CREATE)
             .setRAMBufferSizeMB(0.1).setMaxBufferedDocs(maxBufferedDocs).setMaxThreadStates(maxThreadStates)
>>>>>>> 34533ad6
             .setReaderPooling(doReaderPooling).setMergePolicy(newLogMergePolicy()));
    w.setInfoStream(VERBOSE ? System.out : null);
    LogMergePolicy lmp = (LogMergePolicy) w.getConfig().getMergePolicy();
    lmp.setUseCompoundFile(false);
    lmp.setMergeFactor(mergeFactor);

    threads = new IndexingThread[nThreads];
    for (int i=0; i<threads.length; i++) {
      IndexingThread th = new IndexingThread();
      th.w = w;
      th.base = 1000000*i;
      th.range = range;
      th.iterations = iterations;
      threads[i] = th;
    }

    for (int i=0; i<threads.length; i++) {
      threads[i].start();
    }
    for (int i=0; i<threads.length; i++) {
      threads[i].join();
    }

    //w.optimize();
    w.close();    

    for (int i=0; i<threads.length; i++) {
      IndexingThread th = threads[i];
      synchronized(th) {
        docs.putAll(th.docs);
      }
    }

    //System.out.println("TEST: checkindex");
    _TestUtil.checkIndex(dir);

    return docs;
  }

  
  public static void indexSerial(Random random, Map<String,Document> docs, Directory dir) throws IOException {
    IndexWriter w = new IndexWriter(dir, LuceneTestCase.newIndexWriterConfig(random, TEST_VERSION_CURRENT, new MockAnalyzer(random)).setMergePolicy(newLogMergePolicy()));

    // index all docs in a single thread
    Iterator<Document> iter = docs.values().iterator();
    while (iter.hasNext()) {
      Document d = iter.next();
      ArrayList<Fieldable> fields = new ArrayList<Fieldable>();
      fields.addAll(d.getFields());
      // put fields in same order each time
      Collections.sort(fields, fieldNameComparator);
      
      Document d1 = new Document();
      d1.setBoost(d.getBoost());
      for (int i=0; i<fields.size(); i++) {
        d1.add(fields.get(i));
      }
      w.addDocument(d1);
      // System.out.println("indexing "+d1);
    }
    
    w.close();
  }
  
  public static void verifyEquals(Random r, IndexReader r1, Directory dir2, String idField) throws Throwable {
    IndexReader r2 = IndexReader.open(dir2);
    verifyEquals(r1, r2, idField);
    r2.close();
  }

  public static void verifyEquals(Directory dir1, Directory dir2, String idField) throws Throwable {
    IndexReader r1 = IndexReader.open(dir1, true);
    IndexReader r2 = IndexReader.open(dir2, true);
    verifyEquals(r1, r2, idField);
    r1.close();
    r2.close();
  }

  private static void printDocs(IndexReader r) throws Throwable {
    IndexReader[] subs = r.getSequentialSubReaders();
    for(IndexReader sub : subs) {
      Bits delDocs = sub.getDeletedDocs();
      System.out.println("  " + ((SegmentReader) sub).getSegmentInfo());
      for(int docID=0;docID<sub.maxDoc();docID++) {
        Document doc = sub.document(docID);
        if (delDocs == null || !delDocs.get(docID)) {
          System.out.println("    docID=" + docID + " id:" + doc.get("id"));
        } else {
          System.out.println("    DEL docID=" + docID + " id:" + doc.get("id"));
        }
      }
    }
  }


  public static void verifyEquals(IndexReader r1, IndexReader r2, String idField) throws Throwable {
    if (VERBOSE) {
      System.out.println("\nr1 docs:");
      printDocs(r1);
      System.out.println("\nr2 docs:");
      printDocs(r2);
    }
    if (r1.numDocs() != r2.numDocs()) {
      assert false: "r1.numDocs()=" + r1.numDocs() + " vs r2.numDocs()=" + r2.numDocs();
    }
    boolean hasDeletes = !(r1.maxDoc()==r2.maxDoc() && r1.numDocs()==r1.maxDoc());

    int[] r2r1 = new int[r2.maxDoc()];   // r2 id to r1 id mapping

    // create mapping from id2 space to id2 based on idField
    idField = StringHelper.intern(idField);
    final Fields f1 = MultiFields.getFields(r1);
    if (f1 == null) {
      // make sure r2 is empty
      assertNull(MultiFields.getFields(r2));
      return;
    }
    final Terms terms1 = f1.terms(idField);
    if (terms1 == null) {
      assertTrue(MultiFields.getFields(r2) == null ||
                 MultiFields.getFields(r2).terms(idField) == null);
      return;
    }
    final TermsEnum termsEnum = terms1.iterator();

    final Bits delDocs1 = MultiFields.getDeletedDocs(r1);
    final Bits delDocs2 = MultiFields.getDeletedDocs(r2);
    
    Fields fields = MultiFields.getFields(r2);
    if (fields == null) {
      // make sure r1 is in fact empty (eg has only all
      // deleted docs):
      DocsEnum docs = null;
      while(termsEnum.next() != null) {
        docs = termsEnum.docs(delDocs1, docs);
        while(docs.nextDoc() != DocsEnum.NO_MORE_DOCS) {
          fail("r1 is not empty but r2 is");
        }
      }
      return;
    }
    Terms terms2 = fields.terms(idField);

    DocsEnum termDocs1 = null;
    DocsEnum termDocs2 = null;

    while(true) {
      BytesRef term = termsEnum.next();
      //System.out.println("TEST: match id term=" + term);
      if (term == null) {
        break;
      }

      termDocs1 = termsEnum.docs(delDocs1, termDocs1);
      termDocs2 = terms2.docs(delDocs2, term, termDocs2);

      if (termDocs1.nextDoc() == DocsEnum.NO_MORE_DOCS) {
        // This doc is deleted and wasn't replaced
        assertTrue(termDocs2 == null || termDocs2.nextDoc() == DocsEnum.NO_MORE_DOCS);
        continue;
      }

      int id1 = termDocs1.docID();
      assertEquals(DocsEnum.NO_MORE_DOCS, termDocs1.nextDoc());

      assertTrue(termDocs2.nextDoc() != DocsEnum.NO_MORE_DOCS);
      int id2 = termDocs2.docID();
      assertEquals(DocsEnum.NO_MORE_DOCS, termDocs2.nextDoc());

      r2r1[id2] = id1;

      // verify stored fields are equivalent
      try {
        verifyEquals(r1.document(id1), r2.document(id2));
      } catch (Throwable t) {
        System.out.println("FAILED id=" + term + " id1=" + id1 + " id2=" + id2 + " term="+ term);
        System.out.println("  d1=" + r1.document(id1));
        System.out.println("  d2=" + r2.document(id2));
        throw t;
      }

      try {
        // verify term vectors are equivalent        
        verifyEquals(r1.getTermFreqVectors(id1), r2.getTermFreqVectors(id2));
      } catch (Throwable e) {
        System.out.println("FAILED id=" + term + " id1=" + id1 + " id2=" + id2);
        TermFreqVector[] tv1 = r1.getTermFreqVectors(id1);
        System.out.println("  d1=" + tv1);
        if (tv1 != null)
          for(int i=0;i<tv1.length;i++)
            System.out.println("    " + i + ": " + tv1[i]);
        
        TermFreqVector[] tv2 = r2.getTermFreqVectors(id2);
        System.out.println("  d2=" + tv2);
        if (tv2 != null)
          for(int i=0;i<tv2.length;i++)
            System.out.println("    " + i + ": " + tv2[i]);
        
        throw e;
      }

    }

    //System.out.println("TEST: done match id");

    // Verify postings
    //System.out.println("TEST: create te1");
    final FieldsEnum fields1 = MultiFields.getFields(r1).iterator();
    final FieldsEnum fields2 = MultiFields.getFields(r2).iterator();

    String field1=null, field2=null;
    TermsEnum termsEnum1 = null;
    TermsEnum termsEnum2 = null;
    DocsEnum docs1=null, docs2=null;

    // pack both doc and freq into single element for easy sorting
    long[] info1 = new long[r1.numDocs()];
    long[] info2 = new long[r2.numDocs()];

    for(;;) {
      BytesRef term1=null, term2=null;

      // iterate until we get some docs
      int len1;
      for(;;) {
        len1=0;
        if (termsEnum1 == null) {
          field1 = fields1.next();
          if (field1 == null) {
            break;
          } else {
            termsEnum1 = fields1.terms();
          }
        }
        term1 = termsEnum1.next();
        if (term1 == null) {
          // no more terms in this field
          termsEnum1 = null;
          continue;
        }
        
        //System.out.println("TEST: term1=" + term1);
        docs1 = termsEnum1.docs(delDocs1, docs1);
        while (docs1.nextDoc() != DocsEnum.NO_MORE_DOCS) {
          int d = docs1.docID();
          int f = docs1.freq();
          info1[len1] = (((long)d)<<32) | f;
          len1++;
        }
        if (len1>0) break;
      }

      // iterate until we get some docs
      int len2;
      for(;;) {
        len2=0;
        if (termsEnum2 == null) {
          field2 = fields2.next();
          if (field2 == null) {
            break;
          } else {
            termsEnum2 = fields2.terms();
          }
        }
        term2 = termsEnum2.next();
        if (term2 == null) {
          // no more terms in this field
          termsEnum2 = null;
          continue;
        }
        
        //System.out.println("TEST: term1=" + term1);
        docs2 = termsEnum2.docs(delDocs2, docs2);
        while (docs2.nextDoc() != DocsEnum.NO_MORE_DOCS) {
          int d = r2r1[docs2.docID()];
          int f = docs2.freq();
          info2[len2] = (((long)d)<<32) | f;
          len2++;
        }
        if (len2>0) break;
      }

      assertEquals(len1, len2);
      if (len1==0) break;  // no more terms

      assertEquals(field1, field2);
      assertTrue(term1.bytesEquals(term2));

      if (!hasDeletes)
        assertEquals(termsEnum1.docFreq(), termsEnum2.docFreq());

      assertEquals("len1=" + len1 + " len2=" + len2 + " deletes?=" + hasDeletes, term1, term2);

      // sort info2 to get it into ascending docid
      Arrays.sort(info2, 0, len2);

      // now compare
      for (int i=0; i<len1; i++) {
        assertEquals("i=" + i + " len=" + len1 + " d1=" + (info1[i]>>>32) + " f1=" + (info1[i]&Integer.MAX_VALUE) + " d2=" + (info2[i]>>>32) + " f2=" + (info2[i]&Integer.MAX_VALUE) +
                     " field=" + field1 + " term=" + term1.utf8ToString(),
                     info1[i],
                     info2[i]);
      }
    }
  }

  public static void verifyEquals(Document d1, Document d2) {
    List<Fieldable> ff1 = d1.getFields();
    List<Fieldable> ff2 = d2.getFields();

    Collections.sort(ff1, fieldNameComparator);
    Collections.sort(ff2, fieldNameComparator);

    assertEquals(ff1 + " : " + ff2, ff1.size(), ff2.size());

    for (int i=0; i<ff1.size(); i++) {
      Fieldable f1 = ff1.get(i);
      Fieldable f2 = ff2.get(i);
      if (f1.isBinary()) {
        assert(f2.isBinary());
      } else {
        String s1 = f1.stringValue();
        String s2 = f2.stringValue();
        assertEquals(ff1 + " : " + ff2, s1,s2);
        }
      }
    }

  public static void verifyEquals(TermFreqVector[] d1, TermFreqVector[] d2) {
    if (d1 == null) {
      assertTrue(d2 == null);
      return;
    }
    assertTrue(d2 != null);

    assertEquals(d1.length, d2.length);
    for(int i=0;i<d1.length;i++) {
      TermFreqVector v1 = d1[i];
      TermFreqVector v2 = d2[i];
      if (v1 == null || v2 == null)
        System.out.println("v1=" + v1 + " v2=" + v2 + " i=" + i + " of " + d1.length);
      assertEquals(v1.size(), v2.size());
      int numTerms = v1.size();
      BytesRef[] terms1 = v1.getTerms();
      BytesRef[] terms2 = v2.getTerms();
      int[] freq1 = v1.getTermFrequencies();
      int[] freq2 = v2.getTermFrequencies();
      for(int j=0;j<numTerms;j++) {
        if (!terms1[j].equals(terms2[j]))
          assertEquals(terms1[j], terms2[j]);
        assertEquals(freq1[j], freq2[j]);
      }
      if (v1 instanceof TermPositionVector) {
        assertTrue(v2 instanceof TermPositionVector);
        TermPositionVector tpv1 = (TermPositionVector) v1;
        TermPositionVector tpv2 = (TermPositionVector) v2;
        for(int j=0;j<numTerms;j++) {
          int[] pos1 = tpv1.getTermPositions(j);
          int[] pos2 = tpv2.getTermPositions(j);
          if (pos1 == null) {
            assertNull(pos2);
          } else {
            assertNotNull(pos1);
            assertNotNull(pos2);
            assertEquals(pos1.length, pos2.length);
            TermVectorOffsetInfo[] offsets1 = tpv1.getOffsets(j);
            TermVectorOffsetInfo[] offsets2 = tpv2.getOffsets(j);
            if (offsets1 == null)
              assertTrue(offsets2 == null);
            else
              assertTrue(offsets2 != null);
            for(int k=0;k<pos1.length;k++) {
              assertEquals(pos1[k], pos2[k]);
              if (offsets1 != null) {
                assertEquals(offsets1[k].getStartOffset(),
                             offsets2[k].getStartOffset());
                assertEquals(offsets1[k].getEndOffset(),
                             offsets2[k].getEndOffset());
              }
            }
          }
        }
      }
    }
  }

  private class IndexingThread extends Thread {
    IndexWriter w;
    int base;
    int range;
    int iterations;
    Map<String,Document> docs = new HashMap<String,Document>();  
    Random r;

    public int nextInt(int lim) {
      return r.nextInt(lim);
    }

    // start is inclusive and end is exclusive
    public int nextInt(int start, int end) {
      return start + r.nextInt(end-start);
    }

    char[] buffer = new char[100];

    private int addUTF8Token(int start) {
      final int end = start + nextInt(20);
      if (buffer.length < 1+end) {
        char[] newBuffer = new char[(int) ((1+end)*1.25)];
        System.arraycopy(buffer, 0, newBuffer, 0, buffer.length);
        buffer = newBuffer;
      }

      for(int i=start;i<end;i++) {
        int t = nextInt(6);
        if (0 == t && i < end-1) {
          // Make a surrogate pair
          // High surrogate
          buffer[i++] = (char) nextInt(0xd800, 0xdc00);
          // Low surrogate
          buffer[i] = (char) nextInt(0xdc00, 0xe000);
        } else if (t <= 1)
          buffer[i] = (char) nextInt(0x80);
        else if (2 == t)
          buffer[i] = (char) nextInt(0x80, 0x800);
        else if (3 == t)
          buffer[i] = (char) nextInt(0x800, 0xd800);
        else if (4 == t)
          buffer[i] = (char) nextInt(0xe000, 0xffff);
        else if (5 == t) {
          // Illegal unpaired surrogate
          if (r.nextBoolean())
            buffer[i] = (char) nextInt(0xd800, 0xdc00);
          else
            buffer[i] = (char) nextInt(0xdc00, 0xe000);
        }
      }
      buffer[end] = ' ';
      return 1+end;
    }

    public String getString(int nTokens) {
      nTokens = nTokens!=0 ? nTokens : r.nextInt(4)+1;

      // Half the time make a random UTF8 string
      if (r.nextBoolean())
        return getUTF8String(nTokens);

      // avoid StringBuffer because it adds extra synchronization.
      char[] arr = new char[nTokens*2];
      for (int i=0; i<nTokens; i++) {
        arr[i*2] = (char)('A' + r.nextInt(10));
        arr[i*2+1] = ' ';
      }
      return new String(arr);
    }
    
    public String getUTF8String(int nTokens) {
      int upto = 0;
      Arrays.fill(buffer, (char) 0);
      for(int i=0;i<nTokens;i++)
        upto = addUTF8Token(upto);
      return new String(buffer, 0, upto);
    }

    public String getIdString() {
      return Integer.toString(base + nextInt(range));
    }

    public void indexDoc() throws IOException {
      Document d = new Document();

      ArrayList<Field> fields = new ArrayList<Field>();      
      String idString = getIdString();
      Field idField =  newField(idTerm.field(), idString, Field.Store.YES, Field.Index.NOT_ANALYZED_NO_NORMS);
      fields.add(idField);

      int nFields = nextInt(maxFields);
      for (int i=0; i<nFields; i++) {

        Field.TermVector tvVal = Field.TermVector.NO;
        switch (nextInt(4)) {
        case 0:
          tvVal = Field.TermVector.NO;
          break;
        case 1:
          tvVal = Field.TermVector.YES;
          break;
        case 2:
          tvVal = Field.TermVector.WITH_POSITIONS;
          break;
        case 3:
          tvVal = Field.TermVector.WITH_POSITIONS_OFFSETS;
          break;
        }
        
        switch (nextInt(4)) {
          case 0:
            fields.add(newField("f" + nextInt(100), getString(1), Field.Store.YES, Field.Index.NOT_ANALYZED_NO_NORMS, tvVal));
            break;
          case 1:
            fields.add(newField("f" + nextInt(100), getString(0), Field.Store.NO, Field.Index.ANALYZED, tvVal));
            break;
          case 2:
            fields.add(newField("f" + nextInt(100), getString(0), Field.Store.YES, Field.Index.NO, Field.TermVector.NO));
            break;
          case 3:
            fields.add(newField("f" + nextInt(100), getString(bigFieldSize), Field.Store.YES, Field.Index.ANALYZED, tvVal));
            break;          
        }
      }

      if (sameFieldOrder) {
        Collections.sort(fields, fieldNameComparator);
      } else {
        // random placement of id field also
        Collections.swap(fields,nextInt(fields.size()), 0);
      }

      for (int i=0; i<fields.size(); i++) {
        d.add(fields.get(i));
      }
      if (VERBOSE) {
        System.out.println(Thread.currentThread().getName() + ": indexing id:" + idString);
      }
      w.updateDocument(idTerm.createTerm(idString), d);
      //System.out.println(Thread.currentThread().getName() + ": indexing "+d);
      docs.put(idString, d);
    }

    public void deleteDoc() throws IOException {
      String idString = getIdString();
      if (VERBOSE) {
        System.out.println(Thread.currentThread().getName() + ": del id:" + idString);
      }
      w.deleteDocuments(idTerm.createTerm(idString));
      docs.remove(idString);
    }

    public void deleteByQuery() throws IOException {
      String idString = getIdString();
      if (VERBOSE) {
        System.out.println(Thread.currentThread().getName() + ": del query id:" + idString);
      }
      w.deleteDocuments(new TermQuery(idTerm.createTerm(idString)));
      docs.remove(idString);
    }

    @Override
    public void run() {
      try {
        r = new Random(base+range+seed);
        for (int i=0; i<iterations; i++) {
          int what = nextInt(100);
          if (what < 5) {
            deleteDoc();
          } else if (what < 10) {
            deleteByQuery();
          } else {
            indexDoc();
          }
        }
      } catch (Throwable e) {
        e.printStackTrace();
        Assert.fail(e.toString());
      }

      synchronized (this) {
        docs.size();
      }
    }
  }
}<|MERGE_RESOLUTION|>--- conflicted
+++ resolved
@@ -200,13 +200,8 @@
                                           boolean doReaderPooling) throws IOException, InterruptedException {
     Map<String,Document> docs = new HashMap<String,Document>();
     IndexWriter w = new MockIndexWriter(dir, newIndexWriterConfig(
-<<<<<<< HEAD
-        TEST_VERSION_CURRENT, new MockAnalyzer()).setOpenMode(OpenMode.CREATE)
+        TEST_VERSION_CURRENT, new MockAnalyzer(random)).setOpenMode(OpenMode.CREATE)
              .setRAMBufferSizeMB(0.1).setMaxBufferedDocs(maxBufferedDocs).setIndexerThreadPool(new ThreadAffinityDocumentsWriterThreadPool(maxThreadStates))
-=======
-        TEST_VERSION_CURRENT, new MockAnalyzer(random)).setOpenMode(OpenMode.CREATE)
-             .setRAMBufferSizeMB(0.1).setMaxBufferedDocs(maxBufferedDocs).setMaxThreadStates(maxThreadStates)
->>>>>>> 34533ad6
              .setReaderPooling(doReaderPooling).setMergePolicy(newLogMergePolicy()));
     w.setInfoStream(VERBOSE ? System.out : null);
     LogMergePolicy lmp = (LogMergePolicy) w.getConfig().getMergePolicy();
